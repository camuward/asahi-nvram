[package]
name = "apple-nvram"
version = "0.1.0"
edition = "2021"
license = "MIT"
description = "A library to parse and write apple-formatted nvram entries"
homepage = "https://github.com/WhatAmISupposedToPutHere/asahi-nvram"
repository = "https://github.com/WhatAmISupposedToPutHere/asahi-nvram"


# See more keys and their definitions at https://doc.rust-lang.org/cargo/reference/manifest.html

[dependencies]
adler32 = "1"
<<<<<<< HEAD
crc32fast = "1.3.2"
nix = "0.25"
=======
nix = "0.26"
>>>>>>> 334b8e99
<|MERGE_RESOLUTION|>--- conflicted
+++ resolved
@@ -12,9 +12,5 @@
 
 [dependencies]
 adler32 = "1"
-<<<<<<< HEAD
 crc32fast = "1.3.2"
-nix = "0.25"
-=======
-nix = "0.26"
->>>>>>> 334b8e99
+nix = "0.26"